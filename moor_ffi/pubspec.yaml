name: moor_ffi
<<<<<<< HEAD
description: "Provides experimental sqlite bindings using dart:ffi, including a moor executor"
version: 0.0.2
=======
description: "Provides sqlite bindings using dart:ffi, including a moor executor"
version: 0.1.0-dev.1
>>>>>>> aabf5654
author: Simon Binder <oss@simonbinder.eu>
homepage: https://github.com/simolus3/moor/tree/develop/moor_ffi
issue_tracker: https://github.com/simolus3/moor/issues

environment:
  sdk: ">=2.6.0-dev.8.0 <3.0.0"

dependencies:
  moor: ">=1.7.0 <3.0.0"
  ffi: ^0.1.3-dev.3 # todo non-dev version once Dart 2.6 is out
  collection: ^1.0.0

dev_dependencies:
  test: ^1.6.0
  path: ^1.6.0

flutter:
  plugin:
    # the flutter.plugin key needs to exists so that this project gets recognized as a plugin when imported. We need to
    # get recognized as a plugin so that our build scripts are executed.
    foo: bar<|MERGE_RESOLUTION|>--- conflicted
+++ resolved
@@ -1,21 +1,16 @@
 name: moor_ffi
-<<<<<<< HEAD
 description: "Provides experimental sqlite bindings using dart:ffi, including a moor executor"
 version: 0.0.2
-=======
-description: "Provides sqlite bindings using dart:ffi, including a moor executor"
-version: 0.1.0-dev.1
->>>>>>> aabf5654
 author: Simon Binder <oss@simonbinder.eu>
 homepage: https://github.com/simolus3/moor/tree/develop/moor_ffi
 issue_tracker: https://github.com/simolus3/moor/issues
 
 environment:
-  sdk: ">=2.6.0-dev.8.0 <3.0.0"
+  sdk: ">=2.6.0 <3.0.0"
 
 dependencies:
   moor: ">=1.7.0 <3.0.0"
-  ffi: ^0.1.3-dev.3 # todo non-dev version once Dart 2.6 is out
+  ffi: ^0.1.3
   collection: ^1.0.0
 
 dev_dependencies:

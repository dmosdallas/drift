<<<<<<< HEAD
## 2.4.0-dev

- Add the support for `textEnum`.
=======
## 2.3.2

- Fix a builder crash when importing triggers or indices.

## 2.3.1

- Fix invalid code being generated through `drift_dev schema generate`.

>>>>>>> 0ee8a6a7
## 2.3.0

- Support drift 2.3.x
- Re-implement drift's internal analyzer to make the build process more efficient.
- Add an optional, modular build mode in which drift generates code for each
  file declaring tables instead of emitting a large file just for the entrypoint.

## 2.2.0+1

- __Potentially breaking bug-fix__: Fix the nullability of columns generated for
  Dart-defined views.
- Serialize `uniqueKeys` overrides into a database schema.
- Support latest version of the `analyzer` package.

## 2.1.0

- Analysis support `fts5` tables with external content tables.
- Analysis support for the `rtree` module.
- Prepare for an upcoming breaking analyzer change around how classes are mapped
  to elements.

## 2.0.2

- Generate public typedefs for the signatures of `scoped_dart_components`,
  making it easier to re-use them for own methods.

## 2.0.1

- Recognize options for an applied `not_shared` builder when exporting schemas.

## 2.0.0

- Removes the following build options, which are always turned on now:
 - `null_aware_type_converters`
 - `new_sql_code_generation`
 - `compact_query_methods`
- Starting from this version, drift only supports generating non-nullable Dart code.
  You'll have to at least opt your database code into null-safety to use this and
  upcoming drift releases.

These changes help reduce complexity in the generator.

## 1.7.1

- Support the latest versions of the `analyzer` and `analyzer_plugin` packages.

## 1.7.0

- Support for new drift 1.7 features like `int64` columns.
- Analysis support for upcoming sqlite 3.39 features in `.drift` files.

## 1.6.0

- Write Dart references into schema files.
- Support new drift features from version 1.6.0, like `check` and `unique`
  column constraints in Dart tables.

## 1.5.2

- Fix crash when reading dynamic type converters.

## 1.5.1

- Support migrations from `moor_flutter` to `drift_sqflite` in the `migrate`
  command.

## 1.5.0

- Add `validateDatabaseSchema` extension to `api/migrations.dart`. It validates
  that the schema of a database at runtime matches what one would expect.
- Allow cascade operators in the query for Dart-defined views.

## 1.4.0

- Generator support for the `LIST()` feature introduced in drift 1.4.
- Fix imported views in `.drift` files not being available in all cases.

## 1.3.0

- Support `drift` version `1.3.x`.

## 1.2.1

- Support the latest `analyzer` and `analyzer_plugin` packages.

## 1.2.0

- Generate code needed to support streams of views.

## 1.1.1

- Improve error handling around custom row classes.

## 1.1.0

- Consider `drift`-named files when generating schema migrations ([#1486](https://github.com/simolus3/drift/issues/1486))
- Emit correct SQL code when using arrays with the `new_sql_code_generation`
  option in specific scenarios.
- Transform `.moor.dart` part files in the `migrate` command.

## 1.0.2

- Also transform `analysis_options.yaml` files in the `drift_dev migrate` command.

## 1.0.1

This is the initial release of the `drift_dev` package (formally known as `moor_generator`).
For an overview of old `moor` releases, see its [changelog](https://pub.dev/packages/moor_generator/changelog).<|MERGE_RESOLUTION|>--- conflicted
+++ resolved
@@ -1,8 +1,7 @@
-<<<<<<< HEAD
 ## 2.4.0-dev
 
 - Add the support for `textEnum`.
-=======
+
 ## 2.3.2
 
 - Fix a builder crash when importing triggers or indices.
@@ -11,7 +10,6 @@
 
 - Fix invalid code being generated through `drift_dev schema generate`.
 
->>>>>>> 0ee8a6a7
 ## 2.3.0
 
 - Support drift 2.3.x

---
data:
  title: "Examples"
  weight: 3
  description: Example apps using drift
template: layouts/docs/list
---


We have an [example in the repo](https://github.com/simolus3/moor/tree/master/moor_flutter/example), it's a simple todo list app,
<<<<<<< HEAD
written with drift. [Rody Davis](https://github.com/rodydavis) has built a cleaner version of the example that works on all
Flutter platforms - including Web and Desktop! You can check it out [here](https://github.com/rodydavis/drift_shared).
=======
written with moor. [Rody Davis](https://github.com/rodydavis) has built a cleaner version of the example that works on all
Flutter platforms - including Web and Desktop! You can check it out [here](https://github.com/rodydavis/moor_shared).
[Abdelrahman Mostafa Elmarakby](https://github.com/abdelrahmanelmarakby) wrote an animated version of the todo app available [here](https://github.com/abdelrahmanelmarakby/todo_with_moor_and_animation).
>>>>>>> e02b3fa5

The [HackerNews reader app](https://github.com/filiph/hn_app) from the [Boring Flutter Show](https://www.youtube.com/playlist?list=PLjxrf2q8roU3ahJVrSgAnPjzkpGmL9Czl) also uses moor to keep a list of favorite articles.<|MERGE_RESOLUTION|>--- conflicted
+++ resolved
@@ -8,13 +8,8 @@
 
 
 We have an [example in the repo](https://github.com/simolus3/moor/tree/master/moor_flutter/example), it's a simple todo list app,
-<<<<<<< HEAD
 written with drift. [Rody Davis](https://github.com/rodydavis) has built a cleaner version of the example that works on all
 Flutter platforms - including Web and Desktop! You can check it out [here](https://github.com/rodydavis/drift_shared).
-=======
-written with moor. [Rody Davis](https://github.com/rodydavis) has built a cleaner version of the example that works on all
-Flutter platforms - including Web and Desktop! You can check it out [here](https://github.com/rodydavis/moor_shared).
 [Abdelrahman Mostafa Elmarakby](https://github.com/abdelrahmanelmarakby) wrote an animated version of the todo app available [here](https://github.com/abdelrahmanelmarakby/todo_with_moor_and_animation).
->>>>>>> e02b3fa5
 
 The [HackerNews reader app](https://github.com/filiph/hn_app) from the [Boring Flutter Show](https://www.youtube.com/playlist?list=PLjxrf2q8roU3ahJVrSgAnPjzkpGmL9Czl) also uses moor to keep a list of favorite articles.
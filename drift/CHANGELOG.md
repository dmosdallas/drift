## 2.21.0-dev

- To infer whether serialization is required for inter-isolate communication,
  drift now sends a test message instead serializing by default.
<<<<<<< HEAD
- The manager API now ignores references whose target column is a foreign key itself.
=======
- The DevTools extension can now clear drift databases.
>>>>>>> bd80a462

## 2.20.2

- Fix upcoming `unreachable_switch_default` lint.

## 2.20.1

- Migrate legacy `package:drift/web.dart` to the new JS interop SDK libraries.
  For backwards compatibility, the `channel()` extension on the `MessagePort`
  class in `dart:html` has been kept.
  Once `dart:html` is removed from the Dart SDK, that extension will have to
  be removed from drift as well.
- Fix cast errors in the protocol for remote workers when compiling with
  `dart2wasm`.
- Introduce a faster protocol for communicating with workers. This protocol is
  enabled automatically after upgrading `drift_worker.js`.

## 2.20.0

- Improve manager API to be able to resolve references when running queries.
- Add `readPool` parameter to `NativeDatabase`. It will spawn an additional
  pool of isolates used to serve multiple reads in parallel, which can improve
  performance in some specific workloads.
- Add `TableIndex.sql`, allowing database indexes to be defined in SQL without
  using drift files.
- Add `DataClassName.implementing`, which can be used to make drift-generated
  row classes implement existing interfaces.
- Mark legacy `package:drift/web.dart` as deprecated. Users should migrate to
  `package:drift/wasm.dart`.

## 2.19.2

- Support version `1.x` of `package:web`.

## 2.19.1+1

- Fix `exclusively` breaking the database connection on the web. Please note
  that this requires an updated `drift_worker.js` to fix.

## 2.19.0

- Add `exclusively` method to database classes, allowing a block to temporarily
  take exclusive control over a database connection without starting a
  transaction.
- Add the `enableMigrations` parameter to `WasmDatabase` to control whether drift
  migrations are enabled on that database.
- Add `initiallyDeferred` option to `references()` column builder for foreign
  key constraints.
- Add `dropColumn` method to `Migrator`.
- Add `selectExpressions` method to build select statements without a `FROM`
  clause.
- Fix encoding `BigInt` arguments in batched statements sent to web workers.
  Note that the fix also requires the latest `drift_worker.js` to be effective.
- Both `transaction` and `exclusively` will wait for the transaction or the
  exclusive lock to be set up before invoking their callback now.
- Fix stream queries possibly cancelling a migration if they are the first method
  on the database.

## 2.18.0

- Adds a new interface for writing most simple statements without manually creating
  select statements and expressions.
  For a detailed description, see the [documentation website](https://drift.simonbinder.eu/docs/manager/).
  This feature requires additional code to be generated - if you prefer using the existing APIs
  exclusively, you can use the [`generate_manager: false` builder option](https://drift.simonbinder.eu/docs/advanced-features/builder_options/)
- Add `AggregateFunctionExpression` to write custom [aggregate function](https://www.sqlite.org/lang_aggfunc.html)
  invocations in the Dart query builder.
- The `json_group_array` and `jsonb_group_array` functions now contain an `orderBy`
  and `filter` parameter.

## 2.17.0

- Adds `companion` entry to `DataClassName` to override the name of the
  generated companion class.
- Add the `TypeConverter.extensionType` factory to create type converters for
  extension types.
- Fix invalid SQL syntax being generated for `BLOB` literals on postgres.

## 2.16.0

- When a migration throws, the database will now block subsequent operations
  instead of potentially allowing them to operate on a database in an
  inconsistent state.
- Statements built through the Dart query builder will now run in the context
  active while they are running, instead of the context active at the time they
  were created. For instance, creating an `UpdateStatement` with
  `database.update` outside of a transaction and then calling
  `UpdateStatement.write` inside of a transaction will now perform the update
  inside of the transaction, instead of causing a deadlock.
- Improve stack traces for errors happening on drift isolates (which includes
  usages of `NativeDatabase.createInBackground`).
- Don't cache `EXPLAIN` statements, avoiding schema locks.
- Deprecate `Value.ofNullable` in favor of `Value.absentIfNull`, which is more
  explicit about its behavior and allows nullable types too.
- Migrate `WasmDatabase` to `dart:js_interop` and `package:web`.

## 2.15.0

- Methods in the query builder API now respect custom types.
- Support `DialectAwareSqlType`, custom types that depend on the dialect of the
  active database connection. This can be used to use native types not
  supported by drift (like UUIDs) on databases that support it while falling
  back to a text type on sqlite3.
- Close wasm databases hosted in workers after the last client disconnects.
- Add `enableMigrations` parameter to `NativeDatabase` which can be used to
  optionally disable database migrations when opening databases.
- Support `jsonb` functions in the Dart query builder.

## 2.14.1

- Fix `WasmProbeResult.open` ignoring the `ìnitializeDatabase` callback.

## 2.14.0

- Add the `QueryInterceptor` API to easily monitor or transform all database
  calls made by drift.
- Add the `count()` extension on tables to easily count rows in tables or views.

## 2.13.2

- Fix a race condition causing query streams to not emit new data around some
  transaction setups.

## 2.13.1

- Fix a bug when running batches over serialized communication channels.

## 2.13.0

- Add APIs to setup Wasm databases with custom drift workers.
- Add support for [custom types](https://drift.simonbinder.eu/docs/sql-api/types/),
  which are useful when extending drift to support other database engines.
- Drift now provides a DevTools extension embedding the drift inspector written by
  [Koen Van Looveren](https://github.com/vanlooverenkoen/).
- Add `Expression.and` and `Expression.or` to create disjunctions and conjunctions
  of sub-predicates.
- Step-by-step migrations now save the intermediate schema version after each step.

## 2.12.1

- Fix `readWithConverter` throwing an exception for null values in non-
  nullable columns.

## 2.12.0

- Add support for table-valued functions in the Dart query builder.
- Add the `@TableIndex` annotation for table classes to add an index to the
  table.
- Support `json_each` and `json_tree`.
- Add the `TypeConverter.json` method to define type converters storing JSON
  values more easily.
- Add `TypedResult.readWithConverter` to read a column with a type converter
  from a join result row.

## 2.11.1

- Allow using `.read()` for a column added to a join from the table, fixing a
  regression in drift 2.11.0.
- Make step-by-step migrations easier to customize with `Migrator.runMigrationSteps`.

## 2.11.0

- Add support for subqueries in the Dart query builder.
- Add `isInExp` and `isNotInExp` to construct `IS IN` expressions with arbitrary
  expressions.
- Add the `substr` extension on `Expression<String>` to call the sqlite3 function from
  the Dart API.
- Add `isolateSetup` to `NativeDatabase.createInBackground()` to override native libraries
  or perform other database-unrelated setup work.
- Add `WasmDatabase.probe()`, a method probing for available implementations and existing
  databases on the web without opening one directly.

## 2.10.0

- Adds the `schema steps` command to `drift_dev`. It generates an API making it
  easier to write safe schema migrations ([docs](https://drift.simonbinder.eu/docs/advanced-features/migrations/#step-by-step)).
- Fix drift WASM not being unusable after a previous database implementation becomes
  unavailable in the browser.

## 2.9.0

- Forbid `schemaVersion` returning `0`, as this causes issues in the migrator.
- Drift web support is now stable! By using a `WasmDatabase.open` factory as
  described in https://drift.simonbinder.eu/web/, you can run a drift database
  in modern browsers!

## 2.8.2

- Fix prepared statements leaking when the statement cache is disabled.
- Disable prepared statement caching by default.

## 2.8.1

- Performance improvement: Cache and re-use prepared statements - thanks to [@davidmartos96](https://github.com/davidmartos96/)
- Fix a deadlock after rolling back a transaction in a remote isolate.
- Remove unintended log messages when using `connectToDriftWorker`.

## 2.8.0

- Don't keep databases in an unusable state if the `setup` callback throws an
  exception. Instead, drift will retry the next time the database is used.
- Allow targeting partial indices in `DoUpdate` ([#2394](https://github.com/simolus3/drift/issues/2394))
- Fix deadlocks when `computeWithDatabase` is called inside a `transaction()`.

## 2.7.0

- Add support for `CASE` expressions without a base in the Dart API with the
  `CaseWhenExpression` class.
- Add the new `package:drift/web/workers.dart` library which makes it easier to
  create web workers for drift.

## 2.6.0

- Add `insertReturningOrNull` for potentially empty inserts.
- Add `insertFromSelect` to `InsertStatement` to run `INSERT INTO SELECT`
  statements.
- Add `rowid` parameter to companions for tables with rowids that don't have a
  visible alias for the rowid.
- After opening a database with a higher schema version than the current one set
  in the database class, the schema version in the database will now be downgraded.
- When using a drift isolate in the same engine group, errors on the remote end are
  reported directly instead of wrapping them in a `DriftRemoteException`.
- Added support for `DO NOTHING` during upsert operations with constraint violations

## 2.5.0

- Add `isExp`, `isValue`, `isNotExp` and `isNotValue` methods to `Expression`
  to generate the `IS` operator in SQL.
- Add `all()` extension on tables and views to quickly query all rows.
- Add `serializableConnection()` and `computeWithDatabase()` as extensions on
  databases. The methods allow sharing any drift database between isolates,
  regardless of how the database has been set up.
- The `DatabaseConnection` class now implements `QueryExecutor`, meaning that
  you no longer need a special `.connect()` constructor to use it.

## 2.4.2

- Fix an exception when a client disconnects from a drift remote server while
  processing a pending table update.

## 2.4.1

- Fix `DriftIsolate` leaking resources for closed connections.

## 2.4.0

- Add `textEnum` column builder and `EnumNameConverter` to be able to store enum
  values as string.
- Add `updates` parameter to `Batch.customStatement` - it can be used to specify
  which tables are affected by the custom statement.
- For `STRICT` tables in drift files declaring a `ANY` column, drift will now
  generate a mapping to the new `DriftAny` type.
- Add `likeExp` to generate `LIKE` expression with any comparison expression.
- Fix `UNIQUE` keys declared in drift files being written twice.
- Fix `customConstraints` not appearing in dumped database schema files.
- Lazily load columns in `TypedResult.read`, increasing performance for joins
  with lots of tables or columns.
- Work-around an issue causing complex migrations via `Migrator.alterTable` not to
  work if a view referenced the altered table.

## 2.3.0

- Add the `JsonTypeConverter2` mixin. It behaves similar to the existing json
  type converters, but can use a different SQL and JSON type.
- Add `isInValues` and `isNotInValues` methods to columns with type converters.
  They can be used to compare the column against a list of Dart expressions that
  will be mapped through a type converter.
- Add `TableStatements.insertAll` to atomically insert multiple rows.
- Add `singleClientMode` to `remote()` and `DriftIsolate` connections to make
  the common case with one client more efficient.
- Fix a concurrency issue around transactions.
- Add `NativeDatabase.createInBackground` as a drop-in replacement for
  `NativeDatabase`. It creates a drift isolate behind the scenes, avoiding all
  of the boilerplate usually involved with drift isolates.
- __Experimental__: Add a [modular generation mode](https://drift.simonbinder.eu/docs/advanced-features/builder_options/#enabling-modular-code-generation)
  in which drift will generate multiple smaller files instead of one very large
  one with all tables and generated queries.

## 2.2.0

- Always escape column names, avoiding the costs of using a regular expression
  to check whether they need to be escaped.
- Add extensions for binary methods on integer expressions: `operator ~`,
  `bitwiseAnd` and `bitwiseOr`.

## 2.1.0

- Improve stack traces when using `watchSingle()` with a stream emitting a non-
  singleton list at some point.
- Add `OrderingTerm.nulls` to control the `NULLS FIRST` or `NULLS LAST` clause
  in Dart.

## 2.0.2+1

- Revert the breaking change around `QueryRow.read` only returning non-nullable
  values now - it was causing issues with type inference in some cases.

## 2.0.1

- Fix an error when inserting a null value into a nullable column defined with
  additional checks in Dart.

## 2.0.0

💡: More information on how to migrate is available in the [documentation](https://drift.simonbinder.eu/docs/upgrading/).

- __Breaking__: Type converters now return the types that they were defined to return
  (instead of the nullable variant of those types like before).
  It is an error to use a non-nullable type converter on a column that is nullable in
  SQL and vice-versa.
- __Breaking__: Mapping methods on type converters are now called `toSql` and `fromSql`.
- __Breaking__: Removed `SqlTypeSystem` and subtypes of `SqlType`:
  - To describe the type a column has, use the `DriftSqlType` enum
  - To map a value from Dart to SQL and vice-versa, use an instance of `SqlTypes`,
    reachable via `database.options.types`.
- __Breaking__: `Expression`s (including `Column`s) always have a non-nullable type
  parameter now. They are implicitly nullable, so `TypedResult.read` now returns a
  nullable value.
- __Breaking__: `QueryRow.read` can only read non-nullable values now. To read nullable
  values, use `readNullable`.
- __Breaking__: Remove the `includeJoinedTableColumns` parameter on `selectOnly()`.
  The method now behaves as if that parameter was turned off. To use columns from a
  joined table, add them with `addColumns`.
- __Breaking__: Remove the `fromData` factory on generated data classes. Use the
  `map` method on tables instead.
- Add support for storing date times as (ISO-8601) strings. For details on how
  to use this, see [the documentation](https://drift.simonbinder.eu/docs/getting-started/advanced_dart_tables/#supported-column-types).
- Consistently handle transaction errors like a failing `BEGIN` or `COMMIT`
  across database implementations.
- Add `writeReturning` to update statements; `deleteReturning` and `goAndReturn`
  to delete statatements.
- Support nested transactions.
- Support custom collations in the query builder API.
- [Custom row classes](https://drift.simonbinder.eu/docs/advanced-features/custom_row_classes/)
  can now be constructed with static methods too.
  These static factories can also be asynchronous.

## 1.7.1

- Fix the `NativeDatabase` not disposing statements if running them threw an
  exception [#1917](https://github.com/simolus3/drift/issues/1917).

## 1.7.0

- Add the `int64()` column builder to store large integers. These integers are
  still stored as 64-bit ints in the database, but represented as a `BigInt` in
  Dart. This enables better web support for integers larger than 2^52.
  More details are in [the documentation](https://drift.simonbinder.eu/docs/getting-started/advanced_dart_tables/#bigint-support).
- Add `filter` and `distinct` support to `groupConcat`.
- Fix a deadlock with the `sqflite`-based implementation if the first operation
  in a `transaction` is a future backed by a query stream.

## 1.6.0

- Add the `unique()` method to columns and the `uniqueKeys` override for tables
  to define unique constraints in Dart tables.
- Add the `check()` method to the Dart column builder to generate `CHECK` column
  constraints.
- Also apply type converters for json serialization and deserialization if they
  mix in `JsonTypeConverter`.
- Add the very experimental `package:drift/wasm.dart` library. It uses WebAssembly
  to access sqlite3 without any external JavaScript libraries, but requires you to
  add a [WebAssembly module](https://github.com/simolus3/sqlite3.dart/tree/main/sqlite3#wasm-web-support)
  to the `web/` folder.
  Please note that this specific library is not subject to semantic versioning
  until it leaves its experimental state. It also isn't suitable for production
  use at the moment.
- Internally use `package:js` to wrap sql.js.

## 1.5.0

- Add `DataClassName.extending` to control the superclass of generated row
  classes.
- Add `setup` parameter to the constructors of `WebDatabase` too.
- Don't write variables for expressions in `CREATE VIEW` statements.
- Improve stack traces for errors on a remote isolate.
- Add `MultiExecutor.withReadPool` constructor to load-balance between multiple
  reading executors. This can be used in a multi-isolate approach if some
  queries are expensive.


## 1.4.0

- Most methods to compose statements are now available as an extension on
  tables. As an alternative to `update(todos).replace(newEntry)`, you can
  now write `todos.replaceOne(newEntry)`.
- Deprecate the `from(table)` API introduced in 1.3.0. Having the methods on
  the table instances turned out to be even easier!
- In drift files, you can now use `LIST(SELECT ...)` as a result column to
  get all results of the inner select as a `List` in the result set.

## 1.3.0

- Add the `from(table)` method to generated databases. It can be used to write
  common queries more concisely.
- Make `groupConcat` nullable in the Dart API.
- Throw an exception in a `NativeDatabase` when multiple statements are run in
  a single call. In previous versions, parts of the SQL string would otherwise
  be ignored.
- Close the underlying database when a drift isolate is shut down.

## 1.2.0

- Properly support stream update queries on views.
- Reading blobs from the database is more lenient now.
- Provide a stack trace when `getSingle()` or `watchSingle()` is used on a
  query emitting more than one row.

## 1.1.1

- Rollback transactions when a commit fails.
- Revert a change from 1.1.0 to stop serializing messages over isolates.
  Instead, please set the `serialize` parameter to `false` on the `DriftIsolate` methods.

## 1.1.0

- Add the `references` method to `BuildColumn` to reference a column declared
  in another Dart table.
- Add the `generateInsertable` option to `@UseRowClass`. When enabled, the generator
  will emit an extension to use the row class as an `Insertable`.
  Thanks to [@westito](https://github.com/westito).
- Allow the generator to emit correct SQL code when using arrays with the
  `new_sql_code_generation` option in specific scenarios.
- Add support for [strict tables](https://sqlite.org/stricttables.html) in `.drift` files.
- Add the `generatedAs` method to declare generated columns for Dart tables.
- Add `OrderingTerm.random` to fetch rows in a random order.
- Improved support for pausing query stream subscriptions. Instead of buffering events,
  query streams will suspend fetching data if all listeners are paused.
- Drift isolates no longer serialize messages into a primitive format. This will reduce
  the overhead of using isolates with Drift.

## 1.0.1

- Add `DoUpdate.withExcluded` to refer to the excluded row in an upsert clause.
- Add optional `where` clause to `DoUpdate` constructors

This is the initial release of the `drift` package (formally known as `moor`).
For an overview of old `moor` releases, see its [changelog](https://pub.dev/packages/moor/changelog).<|MERGE_RESOLUTION|>--- conflicted
+++ resolved
@@ -2,11 +2,9 @@
 
 - To infer whether serialization is required for inter-isolate communication,
   drift now sends a test message instead serializing by default.
-<<<<<<< HEAD
 - The manager API now ignores references whose target column is a foreign key itself.
-=======
 - The DevTools extension can now clear drift databases.
->>>>>>> bd80a462
+
 
 ## 2.20.2
 

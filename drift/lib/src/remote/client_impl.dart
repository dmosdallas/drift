--- conflicted
+++ resolved
@@ -55,11 +55,7 @@
   final DriftClient client;
   int? _executorId;
 
-<<<<<<< HEAD
-  // ignore: unused_element
-=======
   // ignore: unused_element, https://github.com/dart-lang/sdk/issues/49007
->>>>>>> 93a34b69
   _BaseExecutor(this.client, [this._executorId]);
 
   @override

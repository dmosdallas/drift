--- conflicted
+++ resolved
@@ -171,11 +171,11 @@
   @override
   late final GeneratedColumn<int> id = GeneratedColumn<int>(
       'id', aliasedName, false,
+      hasAutoIncrement: true,
       type: DriftSqlType.int,
       requiredDuringInsert: false,
       defaultConstraints:
-          GeneratedColumn.constraintIsAlways('PRIMARY KEY AUTOINCREMENT'),
-      hasAutoIncrement: true);
+          GeneratedColumn.constraintIsAlways('PRIMARY KEY AUTOINCREMENT'));
   final VerificationMeta _descriptionMeta =
       const VerificationMeta('description');
   @override
@@ -241,13 +241,8 @@
           .read(DriftSqlType.int, data['${effectivePrefix}id'])!,
       description: attachedDatabase.typeMapping
           .read(DriftSqlType.string, data['${effectivePrefix}desc'])!,
-<<<<<<< HEAD
       priority: $CategoriesTable.$converterpriority.fromSql(attachedDatabase
-          .options.types
-=======
-      priority: $CategoriesTable.$converter0.fromSql(attachedDatabase
           .typeMapping
->>>>>>> f6830bcd
           .read(DriftSqlType.int, data['${effectivePrefix}priority'])!),
       descriptionInUpperCase: attachedDatabase.typeMapping.read(
           DriftSqlType.string,
@@ -469,11 +464,11 @@
   @override
   late final GeneratedColumn<int> id = GeneratedColumn<int>(
       'id', aliasedName, false,
+      hasAutoIncrement: true,
       type: DriftSqlType.int,
       requiredDuringInsert: false,
       defaultConstraints:
-          GeneratedColumn.constraintIsAlways('PRIMARY KEY AUTOINCREMENT'),
-      hasAutoIncrement: true);
+          GeneratedColumn.constraintIsAlways('PRIMARY KEY AUTOINCREMENT'));
   final VerificationMeta _titleMeta = const VerificationMeta('title');
   @override
   late final GeneratedColumn<String> title = GeneratedColumn<String>(
@@ -500,12 +495,8 @@
       'category', aliasedName, true,
       type: DriftSqlType.int,
       requiredDuringInsert: false,
-<<<<<<< HEAD
-      defaultConstraints: 'REFERENCES categories (id)');
-=======
       defaultConstraints:
-          GeneratedColumn.constraintIsAlways('REFERENCES "categories" ("id")'));
->>>>>>> f6830bcd
+          GeneratedColumn.constraintIsAlways('REFERENCES categories (id)'));
   @override
   List<GeneratedColumn> get $columns =>
       [id, title, content, targetDate, category];
@@ -769,11 +760,11 @@
   @override
   late final GeneratedColumn<int> id = GeneratedColumn<int>(
       'id', aliasedName, false,
+      hasAutoIncrement: true,
       type: DriftSqlType.int,
       requiredDuringInsert: false,
       defaultConstraints:
-          GeneratedColumn.constraintIsAlways('PRIMARY KEY AUTOINCREMENT'),
-      hasAutoIncrement: true);
+          GeneratedColumn.constraintIsAlways('PRIMARY KEY AUTOINCREMENT'));
   final VerificationMeta _nameMeta = const VerificationMeta('name');
   @override
   late final GeneratedColumn<String> name = GeneratedColumn<String>(
@@ -785,14 +776,6 @@
       defaultConstraints: GeneratedColumn.constraintIsAlways('UNIQUE'));
   final VerificationMeta _isAwesomeMeta = const VerificationMeta('isAwesome');
   @override
-<<<<<<< HEAD
-  late final GeneratedColumn<bool> isAwesome = GeneratedColumn<bool>(
-      'is_awesome', aliasedName, false,
-      type: DriftSqlType.bool,
-      requiredDuringInsert: false,
-      defaultConstraints: 'CHECK (is_awesome IN (0, 1))',
-      defaultValue: const Constant(true));
-=======
   late final GeneratedColumn<bool> isAwesome =
       GeneratedColumn<bool>('is_awesome', aliasedName, false,
           type: DriftSqlType.bool,
@@ -803,7 +786,6 @@
             SqlDialect.postgres: '',
           }),
           defaultValue: const Constant(true));
->>>>>>> f6830bcd
   final VerificationMeta _profilePictureMeta =
       const VerificationMeta('profilePicture');
   @override
@@ -1236,13 +1218,8 @@
           .read(DriftSqlType.int, data['${effectivePrefix}not_really_an_id'])!,
       attachedDatabase.typeMapping
           .read(DriftSqlType.double, data['${effectivePrefix}some_float'])!,
-<<<<<<< HEAD
       custom: $TableWithoutPKTable.$convertercustom.fromSql(attachedDatabase
-          .options.types
-=======
-      custom: $TableWithoutPKTable.$converter0.fromSql(attachedDatabase
           .typeMapping
->>>>>>> f6830bcd
           .read(DriftSqlType.string, data['${effectivePrefix}custom'])!),
       webSafeInt: attachedDatabase.typeMapping
           .read(DriftSqlType.bigInt, data['${effectivePrefix}web_safe_int']),
@@ -1392,12 +1369,8 @@
   PureDefault map(Map<String, dynamic> data, {String? tablePrefix}) {
     final effectivePrefix = tablePrefix != null ? '$tablePrefix.' : '';
     return PureDefault(
-<<<<<<< HEAD
       txt: $PureDefaultsTable.$convertertxtn.fromSql(attachedDatabase
-          .options.types
-=======
-      txt: $PureDefaultsTable.$converter0n.fromSql(attachedDatabase.typeMapping
->>>>>>> f6830bcd
+          .typeMapping
           .read(DriftSqlType.string, data['${effectivePrefix}insert'])),
     );
   }

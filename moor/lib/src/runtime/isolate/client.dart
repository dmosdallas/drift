--- conflicted
+++ resolved
@@ -138,13 +138,8 @@
   }
 
   Future<bool> _openAtServer() async {
-<<<<<<< HEAD
     _executorId =
-        await client._channel.request(_NoArgsRequest.startTransaction) as int;
-=======
-    _transactionId =
         await client._channel.request<int>(_NoArgsRequest.startTransaction);
->>>>>>> f84d90a2
     return true;
   }
 

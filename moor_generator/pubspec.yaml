name: moor_generator
description: Dev-dependency to generate table and dataclasses together with the moor package.
version: 2.3.1
repository: https://github.com/simolus3/moor
homepage: https://moor.simonbinder.eu/
issue_tracker: https://github.com/simolus3/moor/issues

environment:
<<<<<<< HEAD
  sdk: '>=2.6.0 <3.0.0'
=======
  sdk: '>=2.3.0 <3.0.0'
>>>>>>> 3872c645

dependencies:
  collection: ^1.14.0
  recase: '>=2.0.1 <4.0.0'
  meta: ^1.1.0
  path: ^1.6.0
  json_annotation: ^3.0.0
  stream_transform: '>=0.0.20 <2.0.0'

  # CLI
  args: ^1.5.0
  logging: '>=0.11.0 <1.0.0'
  cli_util: ^0.1.0

  # Moor-specific analysis
  moor: ^2.3.0
  sqlparser: ^0.6.0

  # Dart analysis
  analyzer: '>=0.36.4 <0.40.0'
  analyzer_plugin: # '>=0.1.0 <0.3.0' TODO: remove dependency after https://github.com/dart-lang/sdk/pull/39417
    path: /home/simon/programming/dart-sdk/pkg/analyzer_plugin
  source_span: ^1.5.5

  # Build system
  build: ^1.1.0
  build_resolvers: ^1.2.0
  build_config: '>=0.3.1 <1.0.0'
  source_gen: ^0.9.4
  build_resolvers: '>=1.3.0' # we don't use its api, but let's require 1.3.0 to resolve arbitrary assets

dev_dependencies:
  test: ^1.6.0
  test_core: ^0.2.0
  build_runner: ^1.6.7
<<<<<<< HEAD
  build_test: ^0.10.0
  json_serializable: ^3.0.0

executables:
  moor_generator:
=======
  build_test: ^0.10.10
>>>>>>> 3872c645

dependency_overrides:
  sqlparser:
   path: ../sqlparser
  moor:
    path: ../moor<|MERGE_RESOLUTION|>--- conflicted
+++ resolved
@@ -1,16 +1,12 @@
 name: moor_generator
 description: Dev-dependency to generate table and dataclasses together with the moor package.
-version: 2.3.1
+version: 2.4.0-dev
 repository: https://github.com/simolus3/moor
 homepage: https://moor.simonbinder.eu/
 issue_tracker: https://github.com/simolus3/moor/issues
 
 environment:
-<<<<<<< HEAD
   sdk: '>=2.6.0 <3.0.0'
-=======
-  sdk: '>=2.3.0 <3.0.0'
->>>>>>> 3872c645
 
 dependencies:
   collection: ^1.14.0
@@ -30,31 +26,25 @@
   sqlparser: ^0.6.0
 
   # Dart analysis
-  analyzer: '>=0.36.4 <0.40.0'
-  analyzer_plugin: # '>=0.1.0 <0.3.0' TODO: remove dependency after https://github.com/dart-lang/sdk/pull/39417
-    path: /home/simon/programming/dart-sdk/pkg/analyzer_plugin
+  analyzer: '^0.39.0'
+  analyzer_plugin_fork: ^0.2.2 # todo switch back to analyzer_plugin when it supports analyzer 0.39.0
   source_span: ^1.5.5
 
   # Build system
   build: ^1.1.0
-  build_resolvers: ^1.2.0
+  build_resolvers: ^1.3.0
   build_config: '>=0.3.1 <1.0.0'
   source_gen: ^0.9.4
-  build_resolvers: '>=1.3.0' # we don't use its api, but let's require 1.3.0 to resolve arbitrary assets
 
 dev_dependencies:
   test: ^1.6.0
   test_core: ^0.2.0
   build_runner: ^1.6.7
-<<<<<<< HEAD
-  build_test: ^0.10.0
+  build_test: ^0.10.10
   json_serializable: ^3.0.0
 
 executables:
   moor_generator:
-=======
-  build_test: ^0.10.10
->>>>>>> 3872c645
 
 dependency_overrides:
   sqlparser:
